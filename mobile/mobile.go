--- conflicted
+++ resolved
@@ -50,17 +50,11 @@
 	BootstrapDNS  string // A list of bootstrap DNS (i.e. 8.8.8.8:53 each on a new line)
 	Fallbacks     string // A list of fallback resolvers that will be used if the main one is not available (i.e. 1.1.1.1:53 each on a new line)
 	Upstreams     string // A list of upstream resolvers (each on a new line)
-<<<<<<< HEAD
-	DNS64Upstream string // A list of DNS64 upstreams for ipv6-only network (each on new line). We need to specify it to use dns.Client instead of net.Resolver
-	Timeout       int    // Default timeout for all resolvers (milliseconds)
-	CacheSize     int    // Maximum number of elements in the cache. Default size: 1000
-	AllServers    bool   // If true, parallel queries to all configured upstream servers are enabled
-=======
 	Timeout       int    // Default timeout for all resolvers (milliseconds)
 	CacheSize     int    // Maximum number of elements in the cache. Default size: 1000
 	AllServers    bool   // If true, parallel queries to all configured upstream servers are enabled
 	MaxGoroutines int    // Maximum number of parallel goroutines that process the requests
->>>>>>> 73a63a8e
+	DNS64Upstream string // A list of DNS64 upstreams for ipv6-only network (each on new line). We need to specify it to use dns.Client instead of net.Resolver
 }
 
 // Start starts the DNS proxy
